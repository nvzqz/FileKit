--- conflicted
+++ resolved
@@ -212,15 +212,6 @@
 /* End PBXFrameworksBuildPhase section */
 
 /* Begin PBXGroup section */
-		17217D5B1CDCD72E00723D11 /* GCD File System Event */ = {
-			isa = PBXGroup;
-			children = (
-				17217D5C1CDCD74000723D11 /* DispatchEvent.swift */,
-				17217D5D1CDCD74000723D11 /* DispatchWatcher.swift */,
-			);
-			name = "GCD File System Event";
-			sourceTree = "<group>";
-		};
 		5204B7AC1B968B8600AA473F = {
 			isa = PBXGroup;
 			children = (
@@ -268,18 +259,8 @@
 				523C33981B9B764600AB70E4 /* DataType.swift */,
 				52BF6BB01B99322000F07E13 /* FileKitError.swift */,
 				523C33A61B9B894A00AB70E4 /* Operators.swift */,
-<<<<<<< HEAD
-				17217D5B1CDCD72E00723D11 /* GCD File System Event */,
-				82F4F2BE1CA956D3002C8393 /* File System Event */,
-			);
-			path = Core;
-			sourceTree = "<group>";
-		};
-		5204B7E41B96AD3400AA473F /* Extensions */ = {
-			isa = PBXGroup;
-			children = (
-=======
->>>>>>> d98c1602
+				17217D5C1CDCD74000723D11 /* DispatchEvent.swift */,
+				17217D5D1CDCD74000723D11 /* DispatchWatcher.swift */,
 				520E0E2F1C110CA900BAEA99 /* Process+FileKit.swift */,
 				5204B7E51B96ADA100AA473F /* String+FileKit.swift */,
 				52A0170F1C024D840045A9C8 /* NSString+FileKit.swift */,
